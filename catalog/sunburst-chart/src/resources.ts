--- conflicted
+++ resolved
@@ -7,20 +7,12 @@
     popoutLabelsAll: "All",
     popoutLabelsMarked: "Marked rows",
     popoutLabelsNone: "None",
-<<<<<<< HEAD
+    popoutInteractionModeHeading: "Interaction",
     popoutInteractionModeMark: "Marking mode",
     popoutInteractionModeMarkTooltip: "Click segments to mark data. To drill down instead, use Alt + click.",
     popoutInteractionModeDrillDown: "Drill-down mode",
     popoutInteractionModeDrillDownTooltip: "Click segments to drill down into the data. To mark segments instead, use Alt + click.",
     popoutShowNullValues: "Show segments with empty values",
-=======
-    popoutInteractionModeMark: "Mark",
-    popoutInteractionModeMarkTooltip: "Click segments to mark data. Use Alt + click for drill down mode.",
-    popoutInteractionModeHeading: "Interaction",
-    popoutInteractionModeDrillDown: "Drill down",
-    popoutInteractionModeDrillDownTooltip: "Click segments to drill down into the data. Use Alt + click for marking mode.",
-    popoutShowNullValues: "Display segments with empty values",
->>>>>>> 133a5bf4
     popoutSortByValue: "Sort segments by value",
     warningsTooltip: (warnings: string[]) => "Warnings:\n" + warnings.join("\n"),
     breadCrumbRoot: "(All)"
